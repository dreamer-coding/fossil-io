dir = include_directories('.')
cc = meson.get_compiler('c')

fossil_io_lib = library('fossil_io',
<<<<<<< HEAD
    files('parser.c', 'input.c', 'output.c', 'error.c', 'soap.c', 'stream.c', 'network.c', 'cstring.c'),
=======
    files('serialize.c', 'parser.c', 'input.c', 'output.c', 'error.c', 'soap.c', 'stream.c', 'cstring.c'),
>>>>>>> cfb8cac7
    install: true,
    dependencies: [cc.find_library('m', required: false)],
    include_directories: dir)

fossil_io_dep = declare_dependency(
    link_with: [fossil_io_lib],
    include_directories: dir)

meson.override_dependency('fossil-io', fossil_io_dep)<|MERGE_RESOLUTION|>--- conflicted
+++ resolved
@@ -2,11 +2,7 @@
 cc = meson.get_compiler('c')
 
 fossil_io_lib = library('fossil_io',
-<<<<<<< HEAD
-    files('parser.c', 'input.c', 'output.c', 'error.c', 'soap.c', 'stream.c', 'network.c', 'cstring.c'),
-=======
-    files('serialize.c', 'parser.c', 'input.c', 'output.c', 'error.c', 'soap.c', 'stream.c', 'cstring.c'),
->>>>>>> cfb8cac7
+    files('parser.c', 'input.c', 'output.c', 'error.c', 'soap.c', 'stream.c', 'cstring.c'),
     install: true,
     dependencies: [cc.find_library('m', required: false)],
     include_directories: dir)
