/*
 * -----------------------------------------------------------------------------
 * Project: Fossil Logic
 *
 * This file is part of the Fossil Logic project, which aims to develop high-
 * performance, cross-platform applications and libraries. The code contained
 * herein is subject to the terms and conditions defined in the project license.
 *
 * Author: Michael Gene Brockus (Dreamer)
 *
 * Copyright (C) 2024 Fossil Logic. All rights reserved.
 * -----------------------------------------------------------------------------
 */
#include "fossil/io/cstring.h"
#include "fossil/io/output.h"
#include <string.h>   // For strlen, strnlen, strncasecmp
#include <strings.h>  // For strncasecmp on POSIX
#include <stdlib.h>
<<<<<<< HEAD
#include <unistd.h>    // for mkstemp
#include <fcntl.h>     // sometimes needed for O_* flags
#include <ctype.h>    // For toupper, tolower


#ifndef HAVE_STRNLEN
size_t strnlen(const char *s, size_t maxlen) {
    size_t i;
    for (i = 0; i < maxlen && s[i]; i++);
    return i;
}
#endif

#ifndef HAVE_STRNCASECMP
int strncasecmp(const char *s1, const char *s2, size_t n) {
    for (size_t i = 0; i < n && s1[i] && s2[i]; i++) {
        int diff = tolower((unsigned char)s1[i]) - tolower((unsigned char)s2[i]);
        if (diff != 0) return diff;
    }
    return 0;
}
#endif
=======
#include <time.h>
>>>>>>> 0261d429

// ============================================================================
// C String Functions
// ============================================================================

cstring fossil_io_cstring_create(const char *init) {
    if (!init) return NULL;
    size_t length = strlen(init);
    cstring str = (cstring)malloc(length + 1);
    if (str) {
        strcpy(str, init);
    }
    return str;
}

void fossil_io_cstring_free(cstring str) {
    if (str) {
        free(str);
    }
}

int fossil_io_cstring_silly(const char *input, char *output, size_t size) {
    if (!input || !output || size == 0) return -1;

    size_t len = strlen(input);
    if (len + 1 > size) return -1;

    for (size_t i = 0; i < len; i++) {
        char c = input[i];
        // Random case change
        if (isalpha((unsigned char)c)) {
            if (rand() % 2) {
                c = (char)toupper((unsigned char)c);
            } else {
                c = (char)tolower((unsigned char)c);
            }
        }
        // Occasionally insert silly symbol
        if (rand() % 10 == 0 && (i + 1 < size - 1)) {
            output[i++] = '~';
        }
        output[i] = c;
    }
    output[len] = '\0';
    return 0;
}

int fossil_io_cstring_piglatin(const char *input, char *output, size_t size) {
    if (!input || !output || size == 0) return -1;

    output[0] = '\0';
    const char *delims = " \t\n";
    char buffer[256];
    char word[128];

    // Copy input safely into a working buffer
    strncpy(buffer, input, sizeof(buffer) - 1);
    buffer[sizeof(buffer) - 1] = '\0';

    char *token = strtok(buffer, delims);
    while (token) {
        size_t word_len = strlen(token);
        if (word_len == 0) {
            token = strtok(NULL, delims);
            continue;
        }

        // Vowel start → add "yay"
        if (strchr("AEIOUaeiou", token[0])) {
            strncpy(word, token, sizeof(word) - 4);  // leave room for "yay"
            word[sizeof(word) - 4] = '\0';
            strncat(word, "yay", sizeof(word) - strlen(word) - 1);
        } 
        // Consonant start → move first letter, add "ay"
        else {
            strncpy(word, token + 1, sizeof(word) - 4);  // leave room for "<c>ay"
            word[sizeof(word) - 4] = '\0';

            size_t len = strlen(word);
            if (len < sizeof(word) - 3) {
                word[len] = token[0];
                word[len + 1] = 'a';
                word[len + 2] = 'y';
                word[len + 3] = '\0';
            } else {
                return -1; // truncated
            }
        }

        // Check space in output before appending
        if (strlen(output) + strlen(word) + 2 > size) return -1;
        strcat(output, word);
        strcat(output, " ");

        token = strtok(NULL, delims);
    }

    return 0;
}

int fossil_io_cstring_leetspeak(const char *input, char *output, size_t size) {
    if (!input || !output || size == 0) return -1;

    size_t out_idx = 0;
    for (size_t i = 0; input[i] && out_idx < size - 1; i++) {
        char c = input[i];
        char repl[3] = {0};

        switch (tolower((unsigned char)c)) {
            case 'a': strcpy(repl, "4"); break;
            case 'e': strcpy(repl, "3"); break;
            case 'i': strcpy(repl, "1"); break;
            case 'o': strcpy(repl, "0"); break;
            case 's': strcpy(repl, "5"); break;
            case 't': strcpy(repl, "7"); break;
            default: repl[0] = c; repl[1] = '\0'; break;
        }

        size_t repl_len = strlen(repl);
        if (out_idx + repl_len >= size - 1) return -1;
        strcpy(&output[out_idx], repl);
        out_idx += repl_len;
    }
    output[out_idx] = '\0';
    return 0;
}

// -------------------
// Mocking SpongeBob
// -------------------
char* fossil_io_cstring_mocking(const char *str) {
    if (!str) return NULL;
    size_t len = strlen(str);
    char *out = malloc(len + 1);
    if (!out) return NULL;

    for (size_t i = 0; i < len; i++) {
        if (i % 2 == 0)
            out[i] = tolower((unsigned char)str[i]);
        else
            out[i] = toupper((unsigned char)str[i]);
    }
    out[len] = '\0';
    return out;
}

// -------------------
// ROT13 Cipher
// -------------------
char* fossil_io_cstring_rot13(const char *str) {
    if (!str) return NULL;
    size_t len = strlen(str);
    char *out = malloc(len + 1);
    if (!out) return NULL;

    for (size_t i = 0; i < len; i++) {
        char c = str[i];
        if ('a' <= c && c <= 'z')
            out[i] = ((c - 'a' + 13) % 26) + 'a';
        else if ('A' <= c && c <= 'Z')
            out[i] = ((c - 'A' + 13) % 26) + 'A';
        else
            out[i] = c;
    }
    out[len] = '\0';
    return out;
}

// -------------------
// Shuffle String
// -------------------
char* fossil_io_cstring_shuffle(const char *str) {
    if (!str) return NULL;
    size_t len = strlen(str);
    char *out = malloc(len + 1);
    if (!out) return NULL;

    strcpy(out, str);

    // Seed RNG once per run
    static int seeded = 0;
    if (!seeded) {
        srand((unsigned int)time(NULL));
        seeded = 1;
    }

    for (size_t i = 0; i < len; i++) {
        size_t j = rand() % len;
        char tmp = out[i];
        out[i] = out[j];
        out[j] = tmp;
    }

    return out;
}

// -------------------
// UPPER_SNAKE_CASE
// -------------------
char* fossil_io_cstring_upper_snake(const char *str) {
    if (!str) return NULL;
    size_t len = strlen(str);

    // Worst case: every char becomes "_X"
    char *out = malloc(len * 2 + 1);
    if (!out) return NULL;

    size_t j = 0;
    for (size_t i = 0; i < len; i++) {
        if (isspace((unsigned char)str[i])) {
            out[j++] = '_';
        } else if (isalpha((unsigned char)str[i])) {
            out[j++] = toupper((unsigned char)str[i]);
        } else {
            out[j++] = str[i];
        }
    }
    out[j] = '\0';
    return out;
}

// -------------------
// Zalgo Text (simplified)
// -------------------
char* fossil_io_cstring_zalgo(const char *str) {
    if (!str) return NULL;
    size_t len = strlen(str);

    // Each char may get up to 3 combining marks
    char *out = malloc(len * 10 + 1);
    if (!out) return NULL;

    static const char *zalgo_marks[] = {
        "\u0300", "\u0301", "\u0302", "\u0303", "\u0304",
        "\u0306", "\u0307", "\u0308", "\u030A", "\u0315",
        "\u0327", "\u0328", "\u0334", "\u033F", "\u0346"
    };
    static const size_t num_marks = sizeof(zalgo_marks) / sizeof(zalgo_marks[0]);

    size_t j = 0;
    for (size_t i = 0; i < len; i++) {
        j += sprintf(out + j, "%c", str[i]);

        int marks = rand() % 3; // 0–2 zalgo marks
        for (int m = 0; m < marks; m++) {
            const char *mark = zalgo_marks[rand() % num_marks];
            j += sprintf(out + j, "%s", mark);
        }
    }
    out[j] = '\0';
    return out;
}

cstring fossil_io_cstring_copy(ccstring str) {
    if (!str) return NULL;
    return fossil_io_cstring_create(str);
}

static const char *units[] = {
    "zero", "one", "two", "three", "four", "five",
    "six", "seven", "eight", "nine", "ten", "eleven",
    "twelve", "thirteen", "fourteen", "fifteen",
    "sixteen", "seventeen", "eighteen", "nineteen"
};

static const char *tens[] = {
    "", "", "twenty", "thirty", "forty", "fifty",
    "sixty", "seventy", "eighty", "ninety"
};

// ---------------- Number -> Words ----------------
int fossil_io_cstring_number_to_words(int num, char *buffer, size_t size) {
    if (!buffer || size == 0) return -1;
    buffer[0] = '\0';

    if (num < 0 || num > 9999) return -1; // Limit to 0..9999

    if (num >= 1000) {
        int thousands = num / 1000;
        if (strlen(buffer) + strlen(units[thousands]) + 10 >= size) return -1;
        strcat(buffer, units[thousands]);
        strcat(buffer, " thousand");
        num %= 1000;
        if (num > 0) strcat(buffer, " ");
    }

    if (num >= 100) {
        int hundreds = num / 100;
        if (strlen(buffer) + strlen(units[hundreds]) + 10 >= size) return -1;
        strcat(buffer, units[hundreds]);
        strcat(buffer, " hundred");
        num %= 100;
        if (num > 0) strcat(buffer, " and ");
    }

    if (num >= 20) {
        int t = num / 10;
        if (strlen(buffer) + strlen(tens[t]) + 2 >= size) return -1;
        strcat(buffer, tens[t]);
        num %= 10;
        if (num > 0) {
            strcat(buffer, "-");
            strcat(buffer, units[num]);
        }
    } else if (num > 0 || strlen(buffer) == 0) {
        if (strlen(buffer) + strlen(units[num]) + 1 >= size) return -1;
        strcat(buffer, units[num]);
    }

    return 0;
}

// ---------------- Words -> Number ----------------
static int fossil_io_word_to_value(const char *word) {
    for (int i = 0; i < 20; i++) if (strcmp(word, units[i]) == 0) return i;
    for (int i = 2; i < 10; i++) if (strcmp(word, tens[i]) == 0) return i * 10;
    if (strcmp(word, "hundred") == 0) return -100; // multiplier
    if (strcmp(word, "thousand") == 0) return -1000; // multiplier
    return -1; // not found
}

int fossil_io_cstring_number_from_words(const char *str, int *out) {
    if (!str || !out) return -1;

    int total = 0;
    int current = 0;

    char buffer[256];
    strncpy(buffer, str, sizeof(buffer)-1);
    buffer[sizeof(buffer)-1] = '\0';

    // lowercase and remove extra characters
    for (char *p = buffer; *p; ++p) *p = (char)tolower(*p);

    char *token = strtok(buffer, " -");
    while (token) {
        int val = fossil_io_word_to_value(token);
        if (val >= 0) {
            current += val;
        } else if (val == -100) { // hundred
            current *= 100;
        } else if (val == -1000) { // thousand
            total += current * 1000;
            current = 0;
        } else {
            return -1; // unknown word
        }
        token = strtok(NULL, " -");
    }

    *out = total + current;
    return 0;
}

cstring fossil_io_cstring_dup(ccstring str) {
    if (!str) return NULL;
    size_t length = strlen(str);
    cstring new_str = (cstring)malloc(length + 1);
    if (new_str) {
        strcpy(new_str, str);
    }
    return new_str;
}

cstring fossil_io_cstring_concat(ccstring s1, ccstring s2) {
    if (!s1 || !s2) return NULL;
    size_t length1 = strlen(s1);
    size_t length2 = strlen(s2);
    cstring str = (cstring)malloc(length1 + length2 + 1);
    if (str) {
        strcpy(str, s1);
        strcpy(str + length1, s2);
    }
    return str;
}

size_t fossil_io_cstring_length(ccstring str) {
    if (!str) return 0;
    return strlen(str);
}

int fossil_io_cstring_compare(ccstring s1, ccstring s2) {
    if (!s1 || !s2) return -1;
    return strcmp(s1, s2);
}

void fossil_io_cstring_trim(cstring str) {
    if (!str) return;
    size_t length = strlen(str);
    size_t start = 0;
    size_t end = length - 1;
    while (start < length && isspace(str[start])) {
        start++;
    }
    while (end > start && isspace(str[end])) {
        end--;
    }
    size_t count = end - start + 1;
    if (start > 0) {
        memmove(str, str + start, count);
    }
    str[count] = '\0';
}

cstring *fossil_io_cstring_split(ccstring str, char delimiter, size_t *count) {
    if (!str || !count) return NULL;
    size_t length = strlen(str);
    size_t num_delimiters = 0;
    for (size_t i = 0; i < length; i++) {
        if (str[i] == delimiter) {
            num_delimiters++;
        }
    }
    *count = num_delimiters + 1;
    cstring *result = (cstring*)malloc(*count * sizeof(cstring));
    if (result) {
        size_t start = 0;
        size_t index = 0;
        for (size_t i = 0; i < length; i++) {
            if (str[i] == delimiter) {
                size_t count = i - start;
                result[index] = (cstring)malloc(count + 1);
                if (result[index]) {
                    memcpy(result[index], str + start, count);
                    result[index][count] = '\0';
                    start = i + 1;
                    index++;
                } else {
                    // Free previously allocated memory on error
                    for (size_t j = 0; j < index; j++) {
                        free(result[j]);
                    }
                    free(result);
                    return NULL;
                }
            }
        }
        size_t count = length - start;
        result[index] = (cstring)malloc(count + 1);
        if (result[index]) {
            memcpy(result[index], str + start, count);
            result[index][count] = '\0';
        } else {
            // Free previously allocated memory on error
            for (size_t j = 0; j < index; j++) {
                free(result[j]);
            }
            free(result);
            return NULL;
        }
    }
    return result;
}

cstring fossil_io_cstring_replace(ccstring str, ccstring old, ccstring new_str) {
    if (!str || !old || !new_str) return NULL;
    size_t old_length = strlen(old);
    size_t new_length = strlen(new_str);
    size_t count = 0;
    size_t index = 0;
    size_t length = strlen(str);
    while (index < length) {
        if (strstr(str + index, old) == str + index) {
            count++;
            index += old_length;
        } else {
            index++;
        }
    }
    cstring result = (cstring)malloc(length + count * (new_length - old_length) + 1);
    if (result) {
        index = 0;
        size_t start = 0;
        while (index < length) {
            if (strstr(str + index, old) == str + index) {
                strcpy(result + start, new_str);
                start += new_length;
                index += old_length;
            } else {
                result[start] = str[index];
                start++;
                index++;
            }
        }
        result[start] = '\0';
    }
    return result;
}

cstring fossil_io_cstring_to_upper(cstring str) {
    if (!str) return NULL;
    size_t length = strlen(str);
    cstring result = (cstring)malloc(length + 1);
    if (result) {
        for (size_t i = 0; i < length; i++) {
            result[i] = toupper(str[i]);
        }
        result[length] = '\0';
    }
    return result;
}

cstring fossil_io_cstring_to_lower(cstring str) {
    if (!str) return NULL;
    size_t length = strlen(str);
    cstring result = (cstring)malloc(length + 1);
    if (result) {
        for (size_t i = 0; i < length; i++) {
            result[i] = tolower(str[i]);
        }
        result[length] = '\0';
    }
    return result;
}

int fossil_io_cstring_starts_with(ccstring str, ccstring prefix) {
    if (!str || !prefix) return 0;
    size_t str_length = strlen(str);
    size_t prefix_length = strlen(prefix);
    if (prefix_length > str_length) {
        return 0;
    }
    return strncmp(str, prefix, prefix_length) == 0;
}

int fossil_io_cstring_ends_with(ccstring str, ccstring suffix) {
    if (!str || !suffix) return 0;
    size_t str_length = strlen(str);
    size_t suffix_length = strlen(suffix);
    if (suffix_length > str_length) {
        return 0;
    }
    return strncmp(str + str_length - suffix_length, suffix, suffix_length) == 0;
}

cstring fossil_io_cstring_substring(ccstring str, size_t start, size_t length) {
    if (!str) return NULL;
    size_t str_length = strlen(str);
    if (start >= str_length) {
        return NULL;
    }
    cstring result = (cstring)malloc(length + 1);
    if (result) {
        size_t count = str_length - start;
        if (length < count) {
            count = length;
        }
        memcpy(result, str + start, count);
        result[count] = '\0';
    }
    return result;
}

cstring fossil_io_cstring_reverse(cstring str) {
    if (!str) return NULL;
    size_t length = strlen(str);
    cstring result = (cstring)malloc(length + 1);
    if (result) {
        for (size_t i = 0; i < length; i++) {
            result[i] = str[length - i - 1];
        }
        result[length] = '\0';
    }
    return result;
}

int fossil_io_cstring_contains(ccstring str, ccstring substr) {
    if (!str || !substr) return 0;
    return strstr(str, substr) != NULL;
}

cstring fossil_io_cstring_repeat(ccstring str, size_t count) {
    if (!str || count == 0) return NULL;
    size_t length = strlen(str);
    size_t new_length = length * count;
    cstring result = (cstring)malloc(new_length + 1);
    if (result) {
        for (size_t i = 0; i < count; i++) {
            memcpy(result + i * length, str, length);
        }
        result[new_length] = '\0';
    }
    return result;
}

cstring fossil_io_cstring_strip(ccstring str, char ch) {
    if (!str) return NULL;
    size_t length = strlen(str);
    size_t start = 0;
    size_t end = length - 1;
    while (start < length && str[start] == ch) {
        start++;
    }
    while (end > start && str[end] == ch) {
        end--;
    }
    size_t count = end - start + 1;
    cstring result = (cstring)malloc(count + 1);
    if (result) {
        memcpy(result, str + start, count);
        result[count] = '\0';
    }
    return result;
}

size_t fossil_io_cstring_count(ccstring str, ccstring substr) {
    if (!str || !substr) return 0;
    size_t count = 0;
    size_t length = strlen(substr);
    while ((str = strstr(str, substr)) != NULL) {
        count++;
        str += length;
    }
    return count;
}

cstring fossil_io_cstring_pad_left(ccstring str, size_t total_length, char pad_char) {
    if (!str || total_length == 0) return NULL;
    size_t length = strlen(str);
    if (length >= total_length) {
        return fossil_io_cstring_copy(str);
    }
    size_t pad_length = total_length - length;
    cstring result = (cstring)malloc(total_length + 1);
    if (result) {
        memset(result, pad_char, pad_length);
        strcpy(result + pad_length, str);
        result[total_length] = '\0';
    }
    return result;
}

cstring fossil_io_cstring_pad_right(ccstring str, size_t total_length, char pad_char) {
    if (!str || total_length == 0) return NULL;
    size_t length = strlen(str);
    if (length >= total_length) {
        return fossil_io_cstring_copy(str);
    }
    size_t pad_length = total_length - length;
    cstring result = (cstring)malloc(total_length + 1);
    if (result) {
        strcpy(result, str);
        memset(result + length, pad_char, pad_length);
        result[total_length] = '\0';
    }
    return result;
}

int fossil_io_cstring_icmp(ccstring str1, ccstring str2) {
    // Handle NULL pointers: both NULL means equal, one NULL means less/greater
    if (str1 == str2) return 0;
    if (!str1) return (str2 && *str2) ? -1 : 0;
    if (!str2) return (*str1) ? 1 : 0;

    // Then check
    while (*str1 && *str2) {
        int c1 = tolower((unsigned char)*str1);
        int c2 = tolower((unsigned char)*str2);
        if (c1 != c2) {
            return c1 - c2;
        }
        str1++;
        str2++;
    }
    return tolower((unsigned char)*str1) - tolower((unsigned char)*str2);
}

int fossil_io_cstring_icontains(ccstring str, ccstring substr) {
    if (!str || !substr || !*substr) return 0;
    size_t substr_len = strlen(substr);
    for (const char *p = str; *p; ++p) {
        size_t i = 0;
        while (i < substr_len &&
               tolower((unsigned char)p[i]) == tolower((unsigned char)substr[i])) {
            i++;
        }
        if (i == substr_len) {
            return 1; // Found (case-insensitive)
        }
        if (!p[i]) break;
    }
    return 0; // Not found
}

cstring fossil_io_cstring_format(ccstring format, ...) {
    va_list args;
    va_start(args, format);
    va_list args_copy;
    va_copy(args_copy, args);

    int length = vsnprintf(NULL, 0, format, args);
    va_end(args);

    if (length < 0) {
        va_end(args_copy);
        return NULL;
    }

    char *buffer = malloc((size_t)length + 1);
    if (!buffer) {
        va_end(args_copy);
        return NULL;
    }

    vsnprintf(buffer, (size_t)length + 1, format, args_copy);
    va_end(args_copy);
    return buffer;
}

cstring fossil_io_cstring_join(ccstring *strings, size_t count, char delimiter) {
    if (!strings || count == 0) return fossil_io_cstring_dup("");

    size_t total = 0;
    for (size_t i = 0; i < count; ++i) {
        total += strlen(strings[i]);
    }
    total += count - 1; // space for delimiters

    char *result = malloc(total + 1);
    if (!result) return NULL;

    result[0] = '\0';
    for (size_t i = 0; i < count; ++i) {
        strcat(result, strings[i]);
        if (i != count - 1) {
            size_t len = strlen(result);
            result[len] = delimiter;
            result[len + 1] = '\0';
        }
    }

    return result;
}

int fossil_io_cstring_index_of(ccstring str, ccstring substr) {
    if (!str || !substr) return -1;
    const char *found = strstr(str, substr);
    return found ? (int)(found - str) : -1;
}

int fossil_io_cstring_equals(ccstring a, ccstring b) {
    return strcmp(a, b) == 0;
}

int fossil_io_cstring_iequals(ccstring a, ccstring b) {
    if (!a || !b) return 0;
    while (*a && *b) {
        if (tolower((unsigned char)*a) != tolower((unsigned char)*b)) return 0;
        a++; b++;
    }
    return *a == *b;
}

cstring fossil_io_cstring_escape_json(ccstring str) {
    if (!str) return NULL;

    size_t len = strlen(str);
    size_t est = len * 2 + 1;
    char *escaped = malloc(est);
    if (!escaped) return NULL;

    char *dst = escaped;
    for (const char *src = str; *src; ++src) {
        switch (*src) {
            case '\"': *dst++ = '\\'; *dst++ = '\"'; break;
            case '\\': *dst++ = '\\'; *dst++ = '\\'; break;
            case '\n': *dst++ = '\\'; *dst++ = 'n'; break;
            case '\r': *dst++ = '\\'; *dst++ = 'r'; break;
            case '\t': *dst++ = '\\'; *dst++ = 't'; break;
            case '\b': *dst++ = '\\'; *dst++ = 'b'; break;
            case '\f': *dst++ = '\\'; *dst++ = 'f'; break;
            default:
                *dst++ = *src;
        }
    }
    *dst = '\0';
    return escaped;
}

cstring fossil_io_cstring_unescape_json(ccstring str) {
    if (!str) return NULL;

    char *unescaped = malloc(strlen(str) + 1);
    if (!unescaped) return NULL;

    char *dst = unescaped;
    for (const char *src = str; *src; ++src) {
        if (*src == '\\') {
            ++src;
            switch (*src) {
                case 'n': *dst++ = '\n'; break;
                case 'r': *dst++ = '\r'; break;
                case 't': *dst++ = '\t'; break;
                case 'b': *dst++ = '\b'; break;
                case 'f': *dst++ = '\f'; break;
                case '\\': *dst++ = '\\'; break;
                case '\"': *dst++ = '\"'; break;
                default: *dst++ = *src; break;
            }
        } else {
            *dst++ = *src;
        }
    }
    *dst = '\0';
    return unescaped;
}

cstring fossil_io_cstring_normalize_spaces(cstring str) {
    if (!str) return NULL;

    size_t len = strlen(str);
    char *result = malloc(len + 1);
    if (!result) return NULL;

    int in_space = 0;
    char *dst = result;
    const char *src = str;

    // Skip leading spaces
    while (*src && isspace((unsigned char)*src)) {
        src++;
    }

    for (; *src; ++src) {
        if (isspace((unsigned char)*src)) {
            if (!in_space) {
                *dst++ = ' ';
                in_space = 1;
            }
        } else {
            *dst++ = *src;
            in_space = 0;
        }
    }

    // Trim trailing space
    if (dst > result && dst[-1] == ' ') dst--;
    *dst = '\0';

    return result;
}

cstring fossil_io_cstring_strip_quotes(ccstring str) {
    if (!str) return NULL;
    size_t len = strlen(str);
    if (len < 2) return fossil_io_cstring_dup(str);

    if ((str[0] == '\'' && str[len - 1] == '\'') ||
        (str[0] == '"'  && str[len - 1] == '"')) {
        char *result = malloc(len - 1); // len - 2 + 1
        if (!result) return NULL;
        memcpy(result, str + 1, len - 2);
        result[len - 2] = '\0';
        return result;
    }

    return fossil_io_cstring_dup(str);
}

cstring fossil_io_cstring_append(cstring *dest, ccstring src) {
    if (!dest || !src) return NULL;

    size_t old_len = *dest ? strlen(*dest) : 0;
    size_t add_len = strlen(src);

    char *new_str = realloc(*dest, old_len + add_len + 1);
    if (!new_str) return NULL;

    memcpy(new_str + old_len, src, add_len + 1); // includes null terminator
    *dest = new_str;
    return new_str;
}

// ============================================================================
// Secure String Functions
// ============================================================================

cstring fossil_io_cstring_create_safe(const char *init, size_t max_len) {
    if (!init) return NULL;
    size_t len = strnlen(init, max_len);
    cstring result = fossil_io_cstring_create(init);
    if (!result) return NULL;
    result[len] = '\0'; // enforce null-termination within max_len
    return result;
}

void fossil_io_cstring_free_safe(cstring *str) {
    if (str && *str) {
        fossil_io_cstring_free(*str);
        *str = NULL;
    }
}

cstring fossil_io_cstring_copy_safe(ccstring str, size_t max_len) {
    if (!str) return NULL;
    size_t len = strnlen(str, max_len);
    cstring copy = fossil_io_cstring_copy(str);
    if (!copy) return NULL;
    copy[len] = '\0';
    return copy;
}

cstring fossil_io_cstring_dup_safe(ccstring str, size_t max_len) {
    return fossil_io_cstring_copy_safe(str, max_len);
}

cstring fossil_io_cstring_concat_safe(ccstring s1, ccstring s2, size_t max_len) {
    if (!s1 || !s2) return NULL;
    size_t len1 = strnlen(s1, max_len);
    size_t len2 = strnlen(s2, max_len - len1);
    cstring result = fossil_io_cstring_create(s1);
    if (!result) return NULL;
    fossil_io_cstring_append(&result, s2);
    result[len1 + len2] = '\0';
    return result;
}

size_t fossil_io_cstring_length_safe(ccstring str, size_t max_len) {
    if (!str) return 0;
    return strnlen(str, max_len);
}

int fossil_io_cstring_compare_safe(ccstring s1, ccstring s2, size_t max_len) {
    if (!s1 || !s2) return (s1 == s2) ? 0 : (s1 ? 1 : -1);
    return strncasecmp(s1, s2, max_len);
}

int fossil_io_cstring_append_safe(cstring *dest, ccstring src, size_t max_len) {
    if (!dest || !src || !*dest) return -1;
    size_t current_len = strnlen(*dest, max_len);
    size_t append_len = strnlen(src, max_len - current_len);
    if (current_len + append_len >= max_len) return -1;
    fossil_io_cstring_append(dest, src);
    (*dest)[current_len + append_len] = '\0';
    return 0;
}

cstring fossil_io_cstring_trim_safe(ccstring str, size_t max_len) {
    if (!str) return NULL;
    cstring copy = fossil_io_cstring_copy_safe(str, max_len);
    if (!copy) return NULL;

    // Trim left
    size_t start = 0;
    while (start < max_len && isspace((unsigned char)copy[start])) start++;

    // Trim right
    size_t end = strnlen(copy, max_len);
    while (end > start && isspace((unsigned char)copy[end - 1])) end--;

    copy[end] = '\0';
    return &copy[start];
}

cstring *fossil_io_cstring_split_safe(ccstring str, char delimiter, size_t *count, size_t max_len) {
    if (!str || !count) return NULL;

    size_t n = 0;
    for (size_t i = 0; i < strnlen(str, max_len); i++) {
        if (str[i] == delimiter) n++;
    }
    n++; // number of substrings

    cstring *result = (cstring *)calloc(n, sizeof(cstring));
    if (!result) return NULL;

    size_t idx = 0;
    const char *start = str;
    for (size_t i = 0; i <= strnlen(str, max_len); i++) {
        if (str[i] == delimiter || str[i] == '\0') {
            size_t len = &str[i] - start;
            if (len > max_len) len = max_len;
            result[idx++] = fossil_io_cstring_create_safe(start, len);
            start = &str[i + 1];
        }
    }
    *count = n;
    return result;
}

cstring fossil_io_cstring_replace_safe(ccstring str, ccstring old, ccstring new_str, size_t max_len) {
    if (!str || !old || !new_str) return NULL;
    size_t str_len = strnlen(str, max_len);
    cstring result = fossil_io_cstring_create_safe(str, max_len);
    if (!result) return NULL;

    const char *pos = strstr(result, old);
    while (pos) {
        // compute lengths
        size_t prefix_len = pos - result;
        size_t old_len = strnlen(old, max_len);
        size_t new_len = strnlen(new_str, max_len);
        if (prefix_len + new_len > max_len) break;

        // perform replacement
        memmove(result + prefix_len + new_len, pos + old_len, str_len - prefix_len - old_len + 1);
        memcpy(result + prefix_len, new_str, new_len);

        pos = strstr(result + prefix_len + new_len, old);
    }
    result[max_len - 1] = '\0';
    return result;
}

// Upper/lower conversion
cstring fossil_io_cstring_to_upper_safe(ccstring str, size_t max_len) {
    if (!str) return NULL;
    cstring copy = fossil_io_cstring_copy_safe(str, max_len);
    for (size_t i = 0; i < strnlen(copy, max_len); i++) copy[i] = toupper((unsigned char)copy[i]);
    return copy;
}

cstring fossil_io_cstring_to_lower_safe(ccstring str, size_t max_len) {
    if (!str) return NULL;
    cstring copy = fossil_io_cstring_copy_safe(str, max_len);
    for (size_t i = 0; i < strnlen(copy, max_len); i++) copy[i] = tolower((unsigned char)copy[i]);
    return copy;
}

// Safe format string
cstring fossil_io_cstring_format_safe(size_t max_len, ccstring format, ...) {
    if (!format) return NULL;
    cstring buffer = (cstring)malloc(max_len);
    if (!buffer) return NULL;
    va_list args;
    va_start(args, format);
    vsnprintf(buffer, max_len, format, args);
    va_end(args);
    buffer[max_len - 1] = '\0';
    return buffer;
}

// Safe join
cstring fossil_io_cstring_join_safe(ccstring *strings, size_t count, char delimiter, size_t max_len) {
    if (!strings || count == 0) return NULL;
    cstring result = fossil_io_cstring_create_safe("", max_len);
    for (size_t i = 0; i < count; i++) {
        if (i > 0) fossil_io_cstring_append_safe(&result, &delimiter, max_len);
        fossil_io_cstring_append_safe(&result, strings[i], max_len);
    }
    return result;
}

// JSON escape/unescape
cstring fossil_io_cstring_escape_json_safe(ccstring str, size_t max_len) {
    if (!str) return NULL;
    cstring result = fossil_io_cstring_create_safe("", max_len);
    for (size_t i = 0; i < strnlen(str, max_len); i++) {
        char ch = str[i];
        if (ch == '"' || ch == '\\') fossil_io_cstring_append_safe(&result, "\\", max_len);
        char tmp[2] = { ch, 0 };
        fossil_io_cstring_append_safe(&result, tmp, max_len);
    }
    return result;
}

cstring fossil_io_cstring_unescape_json_safe(ccstring str, size_t max_len) {
    if (!str) return NULL;
    cstring result = fossil_io_cstring_create_safe("", max_len);
    for (size_t i = 0; i < strnlen(str, max_len); i++) {
        if (str[i] == '\\' && i + 1 < max_len) {
            i++;
            char tmp[2] = { str[i], 0 };
            fossil_io_cstring_append_safe(&result, tmp, max_len);
        } else {
            char tmp[2] = { str[i], 0 };
            fossil_io_cstring_append_safe(&result, tmp, max_len);
        }
    }
    return result;
}

/* ---------------- Substring ---------------- */
cstring fossil_io_cstring_substring_safe(ccstring str, size_t start, size_t length, size_t max_len) {
    if (!str) return NULL;
    size_t str_len = strnlen(str, max_len);
    if (start >= str_len) return fossil_io_cstring_create_safe("", max_len);
    if (start + length > str_len) length = str_len - start;
    if (length > max_len) length = max_len;
    return fossil_io_cstring_create_safe(str + start, length);
}

/* ---------------- Reverse ---------------- */
cstring fossil_io_cstring_reverse_safe(ccstring str, size_t max_len) {
    if (!str) return NULL;
    size_t len = strnlen(str, max_len);
    cstring copy = fossil_io_cstring_copy_safe(str, len);
    if (!copy) return NULL;
    for (size_t i = 0; i < len / 2; i++) {
        char tmp = copy[i];
        copy[i] = copy[len - 1 - i];
        copy[len - 1 - i] = tmp;
    }
    copy[len] = '\0';
    return copy;
}

/* ---------------- Contains ---------------- */
int fossil_io_cstring_contains_safe(ccstring str, ccstring substr, size_t max_len) {
    if (!str || !substr) return 0;
    size_t len_str = strnlen(str, max_len);
    size_t len_sub = strnlen(substr, max_len);
    if (len_sub > len_str) return 0;
    return strstr(str, substr) != NULL;
}

/* ---------------- Repeat ---------------- */
cstring fossil_io_cstring_repeat_safe(ccstring str, size_t count, size_t max_len) {
    if (!str || count == 0) return fossil_io_cstring_create_safe("", max_len);
    size_t len = strnlen(str, max_len);
    if (len * count > max_len) count = max_len / len;
    cstring result = fossil_io_cstring_create_safe("", max_len);
    for (size_t i = 0; i < count; i++) {
        fossil_io_cstring_append_safe(&result, str, max_len);
    }
    return result;
}

/* ---------------- Strip Character ---------------- */
cstring fossil_io_cstring_strip_safe(ccstring str, char ch, size_t max_len) {
    if (!str) return NULL;
    size_t len = strnlen(str, max_len);
    size_t start = 0, end = len;
    while (start < end && str[start] == ch) start++;
    while (end > start && str[end - 1] == ch) end--;
    return fossil_io_cstring_substring_safe(str, start, end - start, max_len);
}

/* ---------------- Count Substring ---------------- */
size_t fossil_io_cstring_count_safe(ccstring str, ccstring substr, size_t max_len) {
    if (!str || !substr) return 0;
    size_t count = 0;
    size_t len_sub = strnlen(substr, max_len);
    if (len_sub == 0) return 0;

    const char *p = str;
    size_t remaining = strnlen(str, max_len);
    while (remaining >= len_sub) {
        const char *found = strstr(p, substr);
        if (!found) break;
        count++;
        remaining -= (found - p + len_sub);
        p = found + len_sub;
    }
    return count;
}

/* ---------------- Pad Left ---------------- */
cstring fossil_io_cstring_pad_left_safe(ccstring str, size_t total_length, char pad_char, size_t max_len) {
    if (!str) return NULL;
    size_t len = strnlen(str, max_len);
    if (total_length > max_len) total_length = max_len;
    if (len >= total_length) return fossil_io_cstring_substring_safe(str, 0, total_length, max_len);

    cstring result = fossil_io_cstring_create_safe("", max_len);
    for (size_t i = 0; i < total_length - len; i++) fossil_io_cstring_append_safe(&result, (ccstring)&pad_char, max_len);
    fossil_io_cstring_append_safe(&result, str, max_len);
    return result;
}

/* ---------------- Pad Right ---------------- */
cstring fossil_io_cstring_pad_right_safe(ccstring str, size_t total_length, char pad_char, size_t max_len) {
    if (!str) return NULL;
    size_t len = strnlen(str, max_len);
    if (total_length > max_len) total_length = max_len;
    cstring result = fossil_io_cstring_create_safe(str, len);
    for (size_t i = len; i < total_length; i++) fossil_io_cstring_append_safe(&result, (ccstring)&pad_char, max_len);
    return result;
}

/* ---------------- Starts With ---------------- */
int fossil_io_cstring_starts_with_safe(ccstring str, ccstring prefix, size_t max_len) {
    if (!str || !prefix) return 0;
    size_t len_prefix = strnlen(prefix, max_len);
    size_t len_str = strnlen(str, max_len);
    if (len_prefix > len_str) return 0;
    return strncmp(str, prefix, len_prefix) == 0;
}

/* ---------------- Ends With ---------------- */
int fossil_io_cstring_ends_with_safe(ccstring str, ccstring suffix, size_t max_len) {
    if (!str || !suffix) return 0;
    size_t len_suffix = strnlen(suffix, max_len);
    size_t len_str = strnlen(str, max_len);
    if (len_suffix > len_str) return 0;
    return strncmp(str + len_str - len_suffix, suffix, len_suffix) == 0;
}

/* ---------------- Equals / Case-insensitive Equals ---------------- */
int fossil_io_cstring_equals_safe(ccstring a, ccstring b, size_t max_len) {
    if (!a || !b) return 0;
    return strncmp(a, b, max_len) == 0;
}

int fossil_io_cstring_iequals_safe(ccstring a, ccstring b, size_t max_len) {
    if (!a || !b) return 0;
    for (size_t i = 0; i < max_len && a[i] && b[i]; i++) {
        if (tolower((unsigned char)a[i]) != tolower((unsigned char)b[i])) return 0;
        if (a[i+1] == '\0' && b[i+1] == '\0') break;
    }
    return 1;
}

/* ---------------- Case-insensitive Contains ---------------- */
int fossil_io_cstring_icontains_safe(ccstring str, ccstring substr, size_t max_len) {
    if (!str || !substr) return 0;
    size_t len_str = strnlen(str, max_len);
    size_t len_sub = strnlen(substr, max_len);
    if (len_sub > len_str) return 0;
    for (size_t i = 0; i <= len_str - len_sub; i++) {
        size_t j;
        for (j = 0; j < len_sub; j++) {
            if (tolower((unsigned char)str[i + j]) != tolower((unsigned char)substr[j])) break;
        }
        if (j == len_sub) return 1;
    }
    return 0;
}

/* ---------------- Strip Quotes ---------------- */
cstring fossil_io_cstring_strip_quotes_safe(ccstring str, size_t max_len) {
    if (!str) return NULL;
    size_t len = strnlen(str, max_len);
    if (len < 2) return fossil_io_cstring_copy_safe(str, max_len);
    if ((str[0] == '"' && str[len - 1] == '"') || (str[0] == '\'' && str[len - 1] == '\'')) {
        return fossil_io_cstring_substring_safe(str, 1, len - 2, max_len);
    }
    return fossil_io_cstring_copy_safe(str, max_len);
}

/* ---------------- Normalize Spaces ---------------- */
cstring fossil_io_cstring_normalize_spaces_safe(ccstring str, size_t max_len) {
    if (!str) return NULL;
    cstring result = fossil_io_cstring_create_safe("", max_len);
    int in_space = 0;
    for (size_t i = 0; i < strnlen(str, max_len); i++) {
        if (isspace((unsigned char)str[i])) {
            if (!in_space) {
                fossil_io_cstring_append_safe(&result, " ", max_len);
                in_space = 1;
            }
        } else {
            char tmp[2] = { str[i], 0 };
            fossil_io_cstring_append_safe(&result, tmp, max_len);
            in_space = 0;
        }
    }
    return result;
}

/* ---------------- Index Of ---------------- */
int fossil_io_cstring_index_of_safe(ccstring str, ccstring substr, size_t max_len) {
    if (!str || !substr) return -1;
    const char *found = strstr(str, substr);
    if (!found) return -1;
    size_t idx = found - str;
    return (idx < max_len) ? (int)idx : -1;
}

// ============================================================================
// String Stream Functions
// ============================================================================

/* ---------------- Creation & Destruction ---------------- */
fossil_io_cstring_stream* fossil_io_cstring_stream_create(size_t initial_size) {
    fossil_io_cstring_stream *stream = (fossil_io_cstring_stream*)malloc(sizeof(fossil_io_cstring_stream));
    if (!stream) return NULL;
    stream->buffer = (char*)malloc(initial_size);
    if (!stream->buffer) {
        free(stream);
        return NULL;
    }
    stream->buffer[0] = '\0';
    stream->length = 0;
    stream->capacity = initial_size;
    return stream;
}

void fossil_io_cstring_stream_free(fossil_io_cstring_stream *stream) {
    if (!stream) return;
    free(stream->buffer);
    free(stream);
}

/* ---------------- Internal Helper ---------------- */
static int fossil_io_cstring_stream_ensure_capacity(fossil_io_cstring_stream *stream, size_t needed) {
    if (!stream) return -1;
    if (needed <= stream->capacity) return 0;
    size_t new_capacity = stream->capacity * 2;
    if (new_capacity < needed) new_capacity = needed;
    char *new_buf = (char*)realloc(stream->buffer, new_capacity);
    if (!new_buf) return -1;
    stream->buffer = new_buf;
    stream->capacity = new_capacity;
    return 0;
}

/* ---------------- Basic Write ---------------- */
void fossil_io_cstring_stream_write(fossil_io_cstring_stream *stream, ccstring str) {
    if (!stream || !str) return;
    size_t len = strlen(str);
    if (fossil_io_cstring_stream_ensure_capacity(stream, stream->length + len + 1) != 0) return;
    memcpy(stream->buffer + stream->length, str, len);
    stream->length += len;
    stream->buffer[stream->length] = '\0';
}

/* ---------------- Safe Write ---------------- */
void fossil_io_cstring_stream_write_safe(fossil_io_cstring_stream *stream, ccstring str, size_t max_len) {
    if (!stream || !str) return;
    size_t len = strnlen(str, max_len);
    if (fossil_io_cstring_stream_ensure_capacity(stream, stream->length + len + 1) != 0) return;
    memcpy(stream->buffer + stream->length, str, len);
    stream->length += len;
    stream->buffer[stream->length] = '\0';
}

/* ---------------- Formatted Write ---------------- */
void fossil_io_cstring_stream_write_format(fossil_io_cstring_stream *stream, ccstring format, ...) {
    if (!stream || !format) return;
    va_list args;
    va_start(args, format);
    int needed = vsnprintf(NULL, 0, format, args);
    va_end(args);
    if (needed <= 0) return;
    if (fossil_io_cstring_stream_ensure_capacity(stream, stream->length + needed + 1) != 0) return;

    va_start(args, format);
    vsnprintf(stream->buffer + stream->length, needed + 1, format, args);
    va_end(args);
    stream->length += needed;
}

/* ---------------- Insert ---------------- */
void fossil_io_cstring_stream_insert(fossil_io_cstring_stream *stream, ccstring str, size_t pos) {
    if (!stream || !str || pos > stream->length) return;
    size_t len = strlen(str);
    if (fossil_io_cstring_stream_ensure_capacity(stream, stream->length + len + 1) != 0) return;
    memmove(stream->buffer + pos + len, stream->buffer + pos, stream->length - pos + 1);
    memcpy(stream->buffer + pos, str, len);
    stream->length += len;
}

/* ---------------- Truncate ---------------- */
void fossil_io_cstring_stream_truncate(fossil_io_cstring_stream *stream, size_t new_length) {
    if (!stream) return;
    if (new_length >= stream->length) return;
    stream->length = new_length;
    stream->buffer[new_length] = '\0';
}

/* ---------------- Clear ---------------- */
void fossil_io_cstring_stream_clear(fossil_io_cstring_stream *stream) {
    if (!stream) return;
    stream->length = 0;
    if (stream->buffer) stream->buffer[0] = '\0';
}

/* ---------------- Reserve ---------------- */
int fossil_io_cstring_stream_reserve(fossil_io_cstring_stream *stream, size_t min_capacity) {
    if (!stream) return -1;
    return fossil_io_cstring_stream_ensure_capacity(stream, min_capacity);
}

/* ---------------- Read ---------------- */
ccstring fossil_io_cstring_stream_read(fossil_io_cstring_stream *stream) {
    if (!stream) return NULL;
    return stream->buffer;
}

/* ---------------- Length / Remaining ---------------- */
size_t fossil_io_cstring_stream_length(fossil_io_cstring_stream *stream) {
    return stream ? stream->length : 0;
}

size_t fossil_io_cstring_stream_capacity_remaining(fossil_io_cstring_stream *stream) {
    return stream ? (stream->capacity - stream->length) : 0;
}<|MERGE_RESOLUTION|>--- conflicted
+++ resolved
@@ -16,11 +16,8 @@
 #include <string.h>   // For strlen, strnlen, strncasecmp
 #include <strings.h>  // For strncasecmp on POSIX
 #include <stdlib.h>
-<<<<<<< HEAD
-#include <unistd.h>    // for mkstemp
-#include <fcntl.h>     // sometimes needed for O_* flags
 #include <ctype.h>    // For toupper, tolower
-
+#include <time.h>
 
 #ifndef HAVE_STRNLEN
 size_t strnlen(const char *s, size_t maxlen) {
@@ -39,9 +36,6 @@
     return 0;
 }
 #endif
-=======
-#include <time.h>
->>>>>>> 0261d429
 
 // ============================================================================
 // C String Functions
