--- conflicted
+++ resolved
@@ -15,11 +15,6 @@
 #define FOSSIL_IO_FRAMEWORK_H
 
 // Include the necessary headers
-<<<<<<< HEAD
-#include "network.h"
-=======
-#include "serialize.h"
->>>>>>> cfb8cac7
 #include "output.h"
 #include "input.h"
 #include "error.h"
