--- conflicted
+++ resolved
@@ -593,7 +593,6 @@
     ASSUME_ITS_EQUAL_CSTR("Hello, World!", str.str());
 }
 
-<<<<<<< HEAD
 FOSSIL_TEST(cpp_test_cstring_class_silly) {
     fossil::io::CString str("Hello, World!");
     std::string silly = str.silly();
@@ -648,7 +647,8 @@
     fossil::io::CString zalgo = str.zalgo();
     ASSUME_NOT_CNULL(zalgo.str());
     ASSUME_ITS_TRUE(zalgo.length() >= str.length());
-=======
+}
+
 FOSSIL_TEST(cpp_test_cstring_number_from_words_basic) {
     int value = 0;
     ASSUME_ITS_EQUAL_I32(0, fossil_io_cstring_number_from_words("zero", &value));
@@ -732,7 +732,6 @@
         thrown = true;
     }
     ASSUME_ITS_TRUE(thrown);
->>>>>>> 9784b3d2
 }
 
 // * * * * * * * * * * * * * * * * * * * * * * * *
