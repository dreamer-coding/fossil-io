--- conflicted
+++ resolved
@@ -355,7 +355,6 @@
     fossil_io_cstring_free(str);
 }
 
-<<<<<<< HEAD
 FOSSIL_TEST(c_test_cstring_silly_basic) {
     char input[] = "Hello World";
     char output[64];
@@ -492,7 +491,8 @@
     // Should start with 'h' and contain combining marks
     ASSUME_ITS_TRUE(result[0] == 'h');
     fossil_io_cstring_free(result);
-=======
+}
+  
 // Test fossil_io_cstring_number_from_words
 FOSSIL_TEST(c_test_cstring_number_from_words) {
     int value = 0;
@@ -522,7 +522,6 @@
 
     // Buffer too small
     ASSUME_ITS_TRUE(fossil_io_cstring_number_to_words(123456789, buffer, 5) != 0);
->>>>>>> 9784b3d2
 }
 
 // * * * * * * * * * * * * * * * * * * * * * * * *
@@ -562,8 +561,6 @@
     FOSSIL_TEST_ADD(c_string_suite, c_test_cstring_normalize_spaces);
     FOSSIL_TEST_ADD(c_string_suite, c_test_cstring_strip_quotes);
     FOSSIL_TEST_ADD(c_string_suite, c_test_cstring_append);
-
-<<<<<<< HEAD
     FOSSIL_TEST_ADD(c_string_suite, c_test_cstring_silly_basic);
     FOSSIL_TEST_ADD(c_string_suite, c_test_cstring_silly_buffer_too_small);
     FOSSIL_TEST_ADD(c_string_suite, c_test_cstring_piglatin_vowel_start);
@@ -580,10 +577,8 @@
     FOSSIL_TEST_ADD(c_string_suite, c_test_cstring_upper_snake_basic);
     FOSSIL_TEST_ADD(c_string_suite, c_test_cstring_upper_snake_with_symbols);
     FOSSIL_TEST_ADD(c_string_suite, c_test_cstring_zalgo_basic);
-=======
     FOSSIL_TEST_ADD(c_string_suite, c_test_cstring_number_from_words);
     FOSSIL_TEST_ADD(c_string_suite, c_test_cstring_number_to_words);
->>>>>>> 9784b3d2
 
     FOSSIL_TEST_ADD(c_string_suite, c_test_cstring_stream_create_and_free);
     FOSSIL_TEST_ADD(c_string_suite, c_test_cstring_stream_write_and_read);
