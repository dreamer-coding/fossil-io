--- conflicted
+++ resolved
@@ -355,7 +355,6 @@
     fossil_io_cstring_free(str);
 }
 
-<<<<<<< HEAD
 FOSSIL_TEST(c_test_cstring_create_safe_and_free_safe) {
     const char *init = "Hello, World!";
     size_t max_len = 20;
@@ -609,7 +608,8 @@
     size_t max_len = 20;
     ASSUME_ITS_EQUAL_I32(4, fossil_io_cstring_index_of_safe(str, "Index", max_len));
     ASSUME_ITS_EQUAL_I32(-1, fossil_io_cstring_index_of_safe(str, "Missing", max_len));
-=======
+}
+
 FOSSIL_TEST(c_test_cstring_silly_basic) {
     char input[] = "Hello World";
     char output[64];
@@ -777,7 +777,6 @@
 
     // Buffer too small
     ASSUME_ITS_TRUE(fossil_io_cstring_number_to_words(123456789, buffer, 5) != 0);
->>>>>>> 0261d429
 }
 
 // * * * * * * * * * * * * * * * * * * * * * * * *
